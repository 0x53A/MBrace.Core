﻿namespace MBrace.Workflows

open MBrace

[<RequireQualifiedAccess>]
module Cloud =

    /// <summary>
    ///     Embeds a value in cloud workflow.
    /// </summary>
    /// <param name="t">Value to be embedded.</param>
    let ret (t : 'T) : Workflow<_, 'T> = wfb { return t }

    /// <summary>
    ///     Lifts function to cloud workflow.
    /// </summary>
    /// <param name="f">Input function</param>
    let lift (f : 'T -> 'S) (t : 'T) : Workflow<_, 'S> = wfb { return f t }

    /// <summary>
    ///     Lifts function to cloud workflow.
    /// </summary>
    /// <param name="f">Input function</param>
    let lift2 (f : 'T1 -> 'T2 -> 'S) (t1 : 'T1) (t2 : 'T2) : Workflow<_, 'S> = wfb { return f t1 t2 }

    /// <summary>
    ///     Cloud workflow map combinator.
    /// </summary>
    /// <param name="mapper">Mapping function.</param>
    /// <param name="tworkflow">Input workflow.</param>
    let map (mapper : 'T -> 'S) (tworkflow : Workflow<_, 'T>) = wfb { let! t = tworkflow in return mapper t }


/// collection of parallelism operators for the cloud
[<AutoOpen>]
module CloudOperators =
        
    /// <summary>
    ///     Combines two cloud computations into one that executes them in parallel.
    /// </summary>
    /// <param name="left">The first cloud computation.</param>
    /// <param name="right">The second cloud computation.</param>
    let (<||>) (left : Workflow<'a>) (right : Workflow<'b>) : Cloud<'a * 'b> = 
        cloud { 
            let left'= cloud { let! value = left in return value :> obj }
            let right' = cloud { let! value = right in return value :> obj }
            let! result = Cloud.Parallel [| left' ; right' |]
            return (result.[0] :?> 'a, result.[1] :?> 'b) 
        }

    /// <summary>
    ///     Combines two cloud computations into one that executes them in parallel and returns the
    ///     result of the first computation that completes and cancels the other.
    /// </summary>
    /// <param name="left">The first cloud computation.</param>
    /// <param name="right">The second cloud computation.</param>
    let (<|>) (left : Workflow<'a>) (right : Workflow<'a>) : Cloud<'a> =
        cloud {
            let left' = cloud { let! value = left  in return Some (value) }
            let right'= cloud { let! value = right in return Some (value) }
            let! result = Cloud.Choice [| left' ; right' |]
            return result.Value
        }

    /// <summary>
    ///     Combines two cloud computations into one that executes them sequentially.
    /// </summary>
    /// <param name="left">The first cloud computation.</param>
    /// <param name="right">The second cloud computation.</param>
    let (<.>) first second = cloud { let! v1 = first in let! v2 = second in return (v1, v2) }

    /// <summary>
    ///     Send a message to cloud channel.
    /// </summary>
    /// <param name="channel">Target channel.</param>
    /// <param name="msg">Input message.</param>
<<<<<<< HEAD
    let inline (<--) (channel : ISendPort<'T>) (message : 'T) : Local<unit> = channel.Send message
=======
    let inline (<--) (channel : ISendPort<'T>) (message : 'T) : Cloud<unit> = channel.Send message

    /// <summary>
    ///     Awaits a message from cloud channel.
    /// </summary>
    /// <param name="channel">Source channel.</param>
    let inline (?) (channel : IReceivePort<'T>) : Cloud<'T> = channel.Receive()
>>>>>>> c7e3f682
<|MERGE_RESOLUTION|>--- conflicted
+++ resolved
@@ -74,14 +74,10 @@
     /// </summary>
     /// <param name="channel">Target channel.</param>
     /// <param name="msg">Input message.</param>
-<<<<<<< HEAD
-    let inline (<--) (channel : ISendPort<'T>) (message : 'T) : Local<unit> = channel.Send message
-=======
     let inline (<--) (channel : ISendPort<'T>) (message : 'T) : Cloud<unit> = channel.Send message
 
     /// <summary>
     ///     Awaits a message from cloud channel.
     /// </summary>
     /// <param name="channel">Source channel.</param>
-    let inline (?) (channel : IReceivePort<'T>) : Cloud<'T> = channel.Receive()
->>>>>>> c7e3f682
+    let inline (?) (channel : IReceivePort<'T>) : Cloud<'T> = channel.Receive()